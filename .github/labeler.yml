--- conflicted
+++ resolved
@@ -5,15 +5,6 @@
   - head-branch: ["hotfix"]
 
 Has Migrations:
-<<<<<<< HEAD
-  - project/**/migrations/*.py
-
-Dependency updates:
-  - Pipfile
-  - Pipfile.lock
-  - "**/package.json"
-  - requirements.txt
-=======
   - "project/**/migrations/*.py"
 
 Dependency updates:
@@ -21,7 +12,6 @@
   - "Pipfile.lock"
   - "**/package.json"
   - "requirements.txt"
->>>>>>> bc7c2453
 
 Python:
   - "**/*.py"
@@ -35,8 +25,4 @@
   - "**/*.tsx"
 
 AWS:
-<<<<<<< HEAD
-  - project/aws/**
-=======
-  - "project/aws/**"
->>>>>>> bc7c2453
+  - "project/aws/**"