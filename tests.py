--- conflicted
+++ resolved
@@ -508,15 +508,9 @@
         mock_get_resource.assert_called_once_with(
             "/data/results/search_series",
             payload={
-<<<<<<< HEAD
-                "season_year": season_year,
-                "season_quarter": season_quarter,
-                "race_week_num": race_week_num,
-=======
                 "season_year": 2021,
                 "season_quarter": 2,
                 "race_week_num": 0,
->>>>>>> b505a4b8
                 "official_only": True,
             },
         )
@@ -614,7 +608,9 @@
         result = self.client._parse_csv_response(csv_text)
         self.assertEqual(result, expected_output)
         self.assertTrue(mock_print.called)
-        mock_print.assert_any_call("Warning: Row length does not match headers length")
+        self.assertTrue(
+            mock_print.called_with("Warning: Row length does not match headers length")
+        )
 
     @patch.object(irDataClient, "get_cars")
     @patch.object(irDataClient, "get_cars_assets")
