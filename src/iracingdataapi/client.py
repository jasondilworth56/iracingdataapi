--- conflicted
+++ resolved
@@ -712,7 +712,9 @@
             list: a list containing all the hosted results matching criteria.
 
         """
-        if not ((season_year and season_quarter) or start_range_begin or finish_range_begin):
+        if not (
+            (season_year and season_quarter) or start_range_begin or finish_range_begin
+        ):
             raise RuntimeError(
                 "Please supply Season Year and Season Quarter or a date range"
             )
@@ -1133,7 +1135,7 @@
 
         return self._get_resource("/data/season/race_guide", payload=payload)
 
-    def season_spectator_subsessionids(self, event_types=[2,3,4,5]):
+    def season_spectator_subsessionids(self, event_types=[2, 3, 4, 5]):
         """Get the current list of subsession IDs for a given event type
 
         Args:
@@ -1148,15 +1150,11 @@
         """
         payload = {}
         if event_types:
-<<<<<<< HEAD
             payload["event_types"] = ",".join([str(x) for x in event_types])
-        
-        return self._get_resource("/data/season/spectator_subsessionids", payload=payload)["subsession_ids"]
-=======
-            payload["event_types": ",".join(event_types)]
-
-        return self._get_resource("/data/season/spectator_subsessionids", payload=payload)
->>>>>>> 92ea6d7d
+
+        return self._get_resource(
+            "/data/season/spectator_subsessionids", payload=payload
+        )["subsession_ids"]
 
     def get_series(self):
         """Get all the current official iRacing series.
