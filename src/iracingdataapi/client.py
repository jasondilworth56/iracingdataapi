import base64
import hashlib
import time
from datetime import datetime, timedelta

import requests


class irDataClient:
    def __init__(self, username=None, password=None):
        self.authenticated = False
        self.session = requests.Session()
        self.base_url = "https://members-ng.iracing.com"

        self.username = username
        self.encoded_password = self._encode_password(username, password)

    def _encode_password(self, username, password):
        initial_hash = hashlib.sha256(
            (password + username.lower()).encode("utf-8")
        ).digest()

        return base64.b64encode(initial_hash).decode("utf-8")

    def _login(self):
        headers = {"Content-Type": "application/json"}
        data = {"email": self.username, "password": self.encoded_password}

        try:
            r = self.session.post(
                "https://members-ng.iracing.com/auth",
                headers=headers,
                json=data,
                timeout=5.0,
            )
        except requests.Timeout:
            raise RuntimeError("Login timed out")
        except requests.ConnectionError:
            raise RuntimeError("Connection error")
        else:
            response_data = r.json()
            if r.status_code == 200 and response_data.get("authcode"):
                self.authenticated = True
                return "Logged in"
            else:
                raise RuntimeError("Error from iRacing: ", response_data)

    def _build_url(self, endpoint):
        return self.base_url + endpoint

    def _get_resource_or_link(self, url, payload=None):
        if not self.authenticated:
            self._login()
            return self._get_resource_or_link(url, payload=payload)

        r = self.session.get(url, params=payload)

        if r.status_code == 401:
            # unauthorised, likely due to a timeout, retry after a login
            self.authenticated = False
            return self._get_resource_or_link(url, payload=payload)

        if r.status_code == 429:
            print("Rate limited, waiting")
<<<<<<< HEAD
            reset_datetime = datetime.fromtimestamp(int(r.headers["x-ratelimit-reset"]))
            delta = reset_datetime - datetime.now()
            if delta.total_seconds() > 0:
                time.sleep(delta.total_seconds())
=======
            ratelimit_reset = r.headers.get("x-ratelimit-reset")
            if ratelimit_reset:
                reset_datetime = datetime.fromtimestamp(int(ratelimit_reset))
                delta = reset_datetime - datetime.now()
                if delta > 0:
                    time.sleep(delta.total_seconds())
>>>>>>> bee72f68
            return self._get_resource_or_link(url, payload=payload)

        if r.status_code != 200:
            raise RuntimeError(r.json())
        data = r.json()
        if not isinstance(data, list) and "link" in data.keys():
            return [data.get("link"), True]
        else:
            return [data, False]

    def _get_resource(self, endpoint, payload=None):
        request_url = self._build_url(endpoint)
        resource_obj, is_link = self._get_resource_or_link(request_url, payload=payload)
        if not is_link:
            return resource_obj
        r = self.session.get(resource_obj)
        if r.status_code != 200:
            raise RuntimeError(r.json())
        return r.json()

    def _get_chunks(self, chunks):
        if not isinstance(chunks, dict):
            # if there are no chunks, return an empty list for compatibility
            return []
        base_url = chunks.get("base_download_url")
        urls = [base_url + x for x in chunks.get("chunk_file_names")]
        list_of_chunks = [self.session.get(url).json() for url in urls]
        output = [item for sublist in list_of_chunks for item in sublist]

        return output

    def _add_assets(self, objects, assets, id_key):
        for obj in objects:
            a = assets[str(obj[id_key])]
            for key in a.keys():
                obj[key] = a[key]
        return objects

    @property
    def cars(self):
        cars = self.get_cars()
        car_assets = self.get_cars_assets()
        return self._add_assets(cars, car_assets, "car_id")

    @property
    def tracks(self):
        tracks = self.get_tracks()
        track_assets = self.get_tracks_assets()
        return self._add_assets(tracks, track_assets, "track_id")

    @property
    def series(self):
        series = self.get_series()
        series_assets = self.get_series_assets()
        return self._add_assets(series, series_assets, "series_id")

    def constants_categories(self):
        return self._get_resource("/data/constants/categories")

    def constants_divisions(self):
        return self._get_resource("/data/constants/divisions")

    def constants_event_types(self):
        return self._get_resource("/data/constants/event_types")

    def get_cars(self):
        return self._get_resource("/data/car/get")

    def get_cars_assets(self):
        return self._get_resource("/data/car/assets")

    def get_carclasses(self):
        return self._get_resource("/data/carclass/get")

    def get_carclass(self):
        print(
            "get_carclass() is deprecated and will be removed in a future release, please use get_carclasses()"
        )
        return self.get_carclasses()

    def get_tracks(self):
        return self._get_resource("/data/track/get")

    def get_tracks_assets(self):
        return self._get_resource("/data/track/assets")

    def hosted_combined_sessions(self, package_id=None):
        payload = {}
        if package_id:
            payload["package_id"] = package_id
        return self._get_resource("/data/hosted/combined_sessions", payload=payload)

    def hosted_sessions(self):
        return self._get_resource("/data/hosted/sessions")

    def league_get(self, league_id=None, include_licenses=False):
        if not league_id:
            raise RuntimeError("Please supply a league_id")
        payload = {"league_id": league_id, "include_licenses": include_licenses}
        return self._get_resource("/data/league/get", payload=payload)

    def league_cust_league_sessions(self, mine=False, package_id=None):
        payload = {"mine": mine}
        if package_id:
            payload["package_id"] = package_id

        return self._get_resource("/data/league/cust_league_sessions")

    def league_directory(
        self,
        search="",
        tag="",
        restrict_to_member=False,
        restrict_to_recruiting=False,
        restrict_to_friends=False,
        restrict_to_watched=False,
        minimum_roster_count=0,
        maximum_roster_count=999,
        lowerbound=1,
        upperbound=None,
        sort=None,
        order="asc",
    ):
        params = locals()
        payload = {}
        for x in params.keys():
            if x != "self":
                payload[x] = params[x]

        return self._get_resource("/data/league/directory", payload=payload)

    def league_get_points_systems(self, league_id, season_id=None):
        payload = {"league_id": league_id}
        if season_id:
            payload["season_id"] = season_id

        return self._get_resource("/data/league/get_points_systems", payload=payload)

    def league_membership(self, include_league=False):
        payload = {"include_league": include_league}
        return self._get_resource("/data/league/membership", payload=payload)

    def league_seasons(self, league_id, retired=False):
        payload = {"league_id": league_id, "retired": retired}
        return self._get_resource("/data/league/seasons", payload=payload)

    def league_season_standings(
        self, league_id, season_id, car_class_id=None, car_id=None
    ):
        payload = {"league_id": league_id, "season_id": season_id}
        if car_class_id:
            payload["car_class_id"] = car_class_id
        if car_id:
            payload["car_id"] = car_id

        return self._get_resource("/data/league/season_standings", payload=payload)

    def league_season_sessions(self, league_id, season_id, results_only=False):
        payload = {
            "league_id": league_id,
            "season_id": season_id,
            "results_only": results_only,
        }
        return self._get_resource("/data/league/season_sessions", payload=payload)

    def lookup_club_history(self, season_year, season_quarter):
        payload = {"season_year": season_year, "season_quarter": season_quarter}
        return self._get_resource("/data/lookup/club_history", payload=payload)

    def lookup_countries(self):
        return self._get_resource("/data/lookup/countries")

    def lookup_drivers(self, search_term=None, league_id=None):
        payload = {"search_term": search_term}
        if league_id:
            payload["league_id"] = league_id

        return self._get_resource("/data/lookup/drivers", payload=payload)

    def lookup_get(self):
        return self._get_resource("/data/lookup/get")

    def lookup_licenses(self):
        return self._get_resource("/data/lookup/licenses")

    def result(self, subsession_id=None, include_licenses=False):
        if not subsession_id:
            raise RuntimeError("Please supply a subsession_id")

        payload = {"subsession_id": subsession_id, "include_licenses": include_licenses}
        return self._get_resource("/data/results/get", payload=payload)

    def result_lap_chart_data(self, subsession_id=None, simsession_number=0):
        if not subsession_id:
            raise RuntimeError("Please supply a subsession_id")

        payload = {
            "subsession_id": subsession_id,
            "simsession_number": simsession_number,
        }
        resource = self._get_resource("/data/results/lap_chart_data", payload=payload)
        return self._get_chunks(resource.get("chunk_info"))

    def result_lap_data(
        self, subsession_id=None, simsession_number=0, cust_id=None, team_id=None
    ):
        if not subsession_id:
            raise RuntimeError("Please supply a subsession_id")

        if not cust_id and not team_id:
            raise RuntimeError("Please supply either a cust_id or a team_id")

        payload = {
            "subsession_id": subsession_id,
            "simsession_number": simsession_number,
        }
        if cust_id:
            payload["cust_id"] = cust_id
        if team_id:
            payload["team_id"] = team_id

        resource = self._get_resource("/data/results/lap_data", payload=payload)
        if resource.get("chunk_info"):
            return self._get_chunks(resource.get("chunk_info"))

        # if there are no chunks to get, that's because no laps were done by this cust_id
        # on this subsession, return an empty list for compatibility
        return []

    def result_event_log(self, subsession_id=None, simsession_number=0):
        if not subsession_id:
            raise RuntimeError("Please supply a subsession_id")

        payload = {
            "subsession_id": subsession_id,
            "simsession_number": simsession_number,
        }
        resource = self._get_resource("/data/results/event_log", payload=payload)
        return self._get_chunks(resource.get("chunk_info"))

    def result_search_hosted(
        self,
        start_range_begin=None,
        start_range_end=None,
        finish_range_begin=None,
        finish_range_end=None,
        cust_id=None,
        host_cust_id=None,
        session_name=None,
        league_id=None,
        league_season_id=None,
        car_id=None,
        track_id=None,
        category_ids=None,
    ):
        if not (start_range_begin or finish_range_begin):
            raise RuntimeError(
                "Please supply either start_range_begin or finish_range_begin"
            )

        if not (cust_id or host_cust_id):
            raise RuntimeError("Please supply either cust_id or host_cust_id")

        params = locals()
        payload = {}
        for x in params.keys():
            if x != "self" and params[x]:
                payload[x] = params[x]

        resource = self._get_resource("/data/results/search_hosted", payload=payload)
        return self._get_chunks(resource.get("data", dict()).get("chunk_info"))

    def result_search_series(
        self,
        season_year=None,
        season_quarter=None,
        start_range_begin=None,
        start_range_end=None,
        finish_range_begin=None,
        finish_range_end=None,
        cust_id=None,
        series_id=None,
        race_week_num=None,
        official_only=True,
        event_types=None,
        category_ids=None,
    ):
        if not ((season_year and season_quarter) or (start_range_begin)):
            raise RuntimeError(
                "Please supply Season Year and Season Quarter or a date range"
            )

        params = locals()
        payload = {}
        for x in params.keys():
            if x != "self" and params[x]:
                payload[x] = params[x]

        resource = self._get_resource("/data/results/search_series", payload=payload)
        return self._get_chunks(resource.get("data", dict()).get("chunk_info"))

    def result_season_results(self, season_id, event_type=None, race_week_num=None):
        payload = {"season_id": season_id}
        if event_type:
            payload["event_type"] = event_type
        if race_week_num:
            payload["race_week_num"] = race_week_num

        return self._get_resource("/data/results/season_results", payload=payload)

    def member(self, cust_id=None, include_licenses=False):
        if not cust_id:
            raise RuntimeError("Please supply a cust_id")

        payload = {"cust_ids": cust_id, "include_licenses": include_licenses}
        return self._get_resource("/data/member/get", payload=payload)

    def member_chart_data(self, cust_id=None, category_id=2, chart_type=1):
        payload = {"category_id": category_id, "chart_type": chart_type}
        if cust_id:
            payload["cust_id"] = cust_id

        return self._get_resource("/data/member/chart_data", payload=payload)

    def member_info(self):
        return self._get_resource("/data/member/info")

    def member_profile(self, cust_id=None):
        payload = {}
        if cust_id:
            payload["cust_id"] = cust_id
        return self._get_resource("/data/member/profile", payload=payload)

    def stats_member_bests(self, cust_id=None, car_id=None):
        payload = {}
        if cust_id:
            payload["cust_id"] = cust_id
        if car_id:
            payload["car_id"] = car_id

        return self._get_resource("/data/stats/member_bests", payload=payload)

    def stats_member_career(self, cust_id=None):
        if not cust_id:
            raise RuntimeError("Please supply a cust_id")

        payload = {"cust_id": cust_id}
        return self._get_resource("/data/stats/member_career", payload=payload)

    def stats_member_recent_races(self, cust_id=None):
        if not cust_id:
            raise RuntimeError("Please supply a cust_id")

        payload = {"cust_id": cust_id}
        return self._get_resource("/data/stats/member_recent_races", payload=payload)

    def stats_member_summary(self, cust_id=None):
        if not cust_id:
            raise RuntimeError("Please supply a cust_id")

        payload = {"cust_id": cust_id}
        return self._get_resource("/data/stats/member_summary", payload=payload)

    def stats_member_yearly(self, cust_id=None):
        if not cust_id:
            raise RuntimeError("Please supply a cust_id")
        
        payload = {"cust_id": cust_id}
        return self._get_resource("/data/stats/member_yearly", payload=payload)

    def stats_season_driver_standings(
        self, season_id, car_class_id, race_week_num=None, club_id=None, division=None
    ):
        payload = {"season_id": season_id, "car_class_id": car_class_id}
        if race_week_num:
            payload["race_week_num"] = race_week_num
        if club_id:
            payload["club_id"] = club_id
        if division:
            payload["division"] = division

        resource = self._get_resource(
            "/data/stats/season_driver_standings", payload=payload
        )
        return self._get_chunks(resource.get("chunk_info"))

    def stats_season_supersession_standings(
        self, season_id, car_class_id, race_week_num=None, club_id=None, division=None
    ):
        payload = {"season_id": season_id, "car_class_id": car_class_id}
        if race_week_num:
            payload["race_week_num"] = race_week_num
        if club_id:
            payload["club_id"] = club_id
        if division:
            payload["division"] = division

        resource = self._get_resource(
            "/data/stats/season_supersession_standings", payload=payload
        )
        return self._get_chunks(resource.get("chunk_info"))

    def stats_season_team_standings(self, season_id, car_class_id, race_week_num=None):
        payload = {"season_id": season_id, "car_class_id": car_class_id}
        if race_week_num:
            payload["race_week_num"] = race_week_num

        resource = self._get_resource(
            "/data/stats/season_team_standings", payload=payload
        )
        return self._get_chunks(resource.get("chunk_info"))

    def stats_season_tt_standings(
        self, season_id, car_class_id, race_week_num=None, club_id=None, division=None
    ):
        payload = {"season_id": season_id, "car_class_id": car_class_id}
        if race_week_num:
            payload["race_week_num"] = race_week_num
        if club_id:
            payload["club_id"] = club_id
        if division:
            payload["division"] = division

        resource = self._get_resource(
            "/data/stats/season_tt_standings", payload=payload
        )
        return self._get_chunks(resource.get("chunk_info"))

    def stats_season_tt_results(
        self, season_id, car_class_id, race_week_num, club_id=None, division=None
    ):
        payload = {
            "season_id": season_id,
            "car_class_id": car_class_id,
            "race_week_num": race_week_num,
        }
        if club_id:
            payload["club_id"] = club_id
        if division:
            payload["division"] = division

        resource = self._get_resource("/data/stats/season_tt_results", payload=payload)
        return self._get_chunks(resource.get("chunk_info"))

    def stats_season_qualify_results(
        self, season_id, car_class_id, race_week_num, club_id=None, division=None
    ):
        payload = {
            "season_id": season_id,
            "car_class_id": car_class_id,
            "race_week_num": race_week_num,
        }
        if club_id:
            payload["club_id"] = club_id
        if division:
            payload["division"] = division

        resource = self._get_resource(
            "/data/stats/season_qualify_results", payload=payload
        )
        return self._get_chunks(resource.get("chunk_info"))

    def stats_world_records(
        self, car_id, track_id, season_year=None, season_quarter=None
    ):
        payload = {"car_id": car_id, "track_id": track_id}
        if season_year:
            payload["season_year"] = season_year
        if season_quarter:
            payload["season_quarter"] = season_quarter

        resource = self._get_resource("/data/stats/world_records", payload=payload)
        return self._get_chunks(resource.get("data", dict()).get("chunk_info"))

    def team(self, team_id, include_licenses=False):
        payload = {"team_id": team_id, "include_licenses": include_licenses}
        return self._get_resource("/data/team/get", payload=payload)

    def season_list(self, season_year, season_quarter):
        payload = {"season_year": season_year, "season_quarter": season_quarter}
        return self._get_resource("/data/season/list", payload=payload)

    def season_race_guide(self, start_from=None, include_end_after_from=None):
        payload = {}
        if start_from:
            payload["from"] = start_from
        if include_end_after_from:
            payload["include_end_after_from"] = include_end_after_from

        return self._get_resource("/data/season/race_guide", payload=payload)

    def get_series(self):
        return self._get_resource("/data/series/get")

    def get_series_assets(self):
        return self._get_resource("/data/series/assets")

    def series_assets(self):
        print(
            "series_assets() is deprecated and will be removed in a future release, please update to use get_series_assets"
        )
        return self.get_series_assets()

    def series_seasons(self, include_series=False):
        payload = {"include_series": include_series}
        return self._get_resource("/data/series/seasons", payload=payload)

    def series_stats(self):
        return self._get_resource("/data/series/stats_series")<|MERGE_RESOLUTION|>--- conflicted
+++ resolved
@@ -62,19 +62,12 @@
 
         if r.status_code == 429:
             print("Rate limited, waiting")
-<<<<<<< HEAD
-            reset_datetime = datetime.fromtimestamp(int(r.headers["x-ratelimit-reset"]))
-            delta = reset_datetime - datetime.now()
-            if delta.total_seconds() > 0:
-                time.sleep(delta.total_seconds())
-=======
             ratelimit_reset = r.headers.get("x-ratelimit-reset")
             if ratelimit_reset:
-                reset_datetime = datetime.fromtimestamp(int(ratelimit_reset))
-                delta = reset_datetime - datetime.now()
-                if delta > 0:
-                    time.sleep(delta.total_seconds())
->>>>>>> bee72f68
+            	reset_datetime = datetime.fromtimestamp(int(ratelimit_reset))
+				delta = reset_datetime - datetime.now()
+				if delta.total_seconds() > 0:
+					time.sleep(delta.total_seconds())
             return self._get_resource_or_link(url, payload=payload)
 
         if r.status_code != 200:
